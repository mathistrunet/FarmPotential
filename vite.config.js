import { defineConfig } from 'vite'
import react from '@vitejs/plugin-react'
<<<<<<< HEAD
import { fileURLToPath } from 'node:url'
import { dirname, resolve } from 'node:path'

const __filename = fileURLToPath(import.meta.url)
const __dirname = dirname(__filename)
const polygonClippingPath = resolve(
  __dirname,
  'node_modules/polygon-clipping/dist/polygon-clipping.esm.js',
=======
import { createRequire } from 'node:module'

const require = createRequire(import.meta.url)
const polygonClippingPath = require.resolve(
  'polygon-clipping/dist/polygon-clipping.esm.js',
>>>>>>> 193e3915
)

// https://vite.dev/config/
export default defineConfig({
  plugins: [react()],
  resolve: {
    alias: {
<<<<<<< HEAD
      'polygon-clipping': polygonClippingPath,
=======
      'polygon-clipping': 'polygon-clipping/dist/polygon-clipping.esm.js',
>>>>>>> 193e3915
    },
  },
  optimizeDeps: {
    include: ['polygon-clipping/dist/polygon-clipping.esm.js'],
  },
})<|MERGE_RESOLUTION|>--- conflicted
+++ resolved
@@ -1,21 +1,10 @@
 import { defineConfig } from 'vite'
 import react from '@vitejs/plugin-react'
-<<<<<<< HEAD
-import { fileURLToPath } from 'node:url'
-import { dirname, resolve } from 'node:path'
-
-const __filename = fileURLToPath(import.meta.url)
-const __dirname = dirname(__filename)
-const polygonClippingPath = resolve(
-  __dirname,
-  'node_modules/polygon-clipping/dist/polygon-clipping.esm.js',
-=======
 import { createRequire } from 'node:module'
 
 const require = createRequire(import.meta.url)
 const polygonClippingPath = require.resolve(
   'polygon-clipping/dist/polygon-clipping.esm.js',
->>>>>>> 193e3915
 )
 
 // https://vite.dev/config/
@@ -23,11 +12,7 @@
   plugins: [react()],
   resolve: {
     alias: {
-<<<<<<< HEAD
-      'polygon-clipping': polygonClippingPath,
-=======
       'polygon-clipping': 'polygon-clipping/dist/polygon-clipping.esm.js',
->>>>>>> 193e3915
     },
   },
   optimizeDeps: {
