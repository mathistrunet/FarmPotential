import { defineConfig } from 'vite'
import react from '@vitejs/plugin-react'
import { createRequire } from 'node:module'

const require = createRequire(import.meta.url)

const polygonClippingEntry = require.resolve(
  'polygon-clipping/dist/polygon-clipping.esm.js'
)
const sqlJsWasmEntry = require.resolve('sql.js/dist/sql-wasm.js')

// https://vite.dev/config/
export default defineConfig({
  plugins: [react()],
<<<<<<< HEAD
  resolve: {
    alias: {
      'polygon-clipping': polygonClippingEntry,
      'sql.js/dist/sql-wasm.js': sqlJsWasmEntry,
    },
  },
  optimizeDeps: {
    include: ['polygon-clipping', 'sql.js/dist/sql-wasm.js'],
=======
  optimizeDeps: {
    include: ['polygon-clipping'],
>>>>>>> 0ebc029e
  },
})<|MERGE_RESOLUTION|>--- conflicted
+++ resolved
@@ -12,18 +12,7 @@
 // https://vite.dev/config/
 export default defineConfig({
   plugins: [react()],
-<<<<<<< HEAD
-  resolve: {
-    alias: {
-      'polygon-clipping': polygonClippingEntry,
-      'sql.js/dist/sql-wasm.js': sqlJsWasmEntry,
-    },
-  },
-  optimizeDeps: {
-    include: ['polygon-clipping', 'sql.js/dist/sql-wasm.js'],
-=======
   optimizeDeps: {
     include: ['polygon-clipping'],
->>>>>>> 0ebc029e
   },
 })