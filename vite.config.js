import { defineConfig } from 'vite'
import react from '@vitejs/plugin-react'
import { createRequire } from 'node:module'

const require = createRequire(import.meta.url)
const polygonClippingPath = require.resolve(
  'polygon-clipping/dist/polygon-clipping.esm.js',
)

// https://vite.dev/config/
export default defineConfig({
  plugins: [react()],
  resolve: {
    alias: {
<<<<<<< HEAD
      'polygon-clipping': polygonClippingPath,
=======
      'polygon-clipping': 'polygon-clipping/dist/polygon-clipping.esm.js',
>>>>>>> 798eef10
    },
  },
  optimizeDeps: {
    include: ['polygon-clipping/dist/polygon-clipping.esm.js'],
  },
})<|MERGE_RESOLUTION|>--- conflicted
+++ resolved
@@ -12,11 +12,7 @@
   plugins: [react()],
   resolve: {
     alias: {
-<<<<<<< HEAD
-      'polygon-clipping': polygonClippingPath,
-=======
       'polygon-clipping': 'polygon-clipping/dist/polygon-clipping.esm.js',
->>>>>>> 798eef10
     },
   },
   optimizeDeps: {
