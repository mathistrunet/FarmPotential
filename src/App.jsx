// src/App.jsx
<<<<<<< HEAD
import React, { useCallback, useEffect, useRef, useState } from "react";
=======
import React, { useRef, useState } from "react";
>>>>>>> 84d1c2fc

import RasterToggles from "./components/RasterToggles";
import ParcelleEditor from "./components/ParcelleEditor";
import { useMapInitialization } from "./features/map/useMapInitialization";
import WeatherModal from "./components/WeatherModal";
import { fetchWeatherSummary } from "./services/weather";
import { ringCentroidLonLat } from "./utils/geometry";

// ⛔️ Fonctionnalités sols retirées pour focaliser cette branche sur la météo locale

// ✅ composant RPG autonome (chemin conservé)
import RpgFeature from "./Front/useRpgLayer";
// ✅ composant Dessin autonome (chemin conservé)
import DrawToolbar from "./Front/DrawToolbar";
// ✅ Import/Export Télépac (chemin conservé)
import ImportTelepacButton, { ExportTelepacButton } from "./Front/TelepacButton";

const CONTEXT_MENU_WIDTH = 220;
const CONTEXT_MENU_HEIGHT = 120;
const CONTEXT_MENU_MARGIN = 12;

const createClosedContextMenu = () => ({
  open: false,
  x: 0,
  y: 0,
  featureId: null,
  label: "",
});

const buildParcelTitle = (feature, index) => {
  if (!feature) return "Parcelle";
  const ilot = (feature.properties?.ilot_numero ?? "").toString().trim();
  const num = (feature.properties?.numero ?? "").toString().trim();
  const titre = ilot && num ? `${ilot}.${num}` : ilot || num || "";
  if (titre) return `Parcelle ${titre}`;
  if (typeof index === "number" && index >= 0) {
    return `Parcelle ${index + 1}`;
  }
  return "Parcelle";
};

export default function App() {
  const {
    mapRef,
    drawRef,
    features,
    setFeatures,
    selectedId,
    selectFeatureOnMap,
    mapReady,
  } = useMapInitialization();

  // Onglets + panneau latéral repliable
  const [sideOpen, setSideOpen] = useState(true);          // panneau latéral ouvert/fermé
  const [activeTab, setActiveTab] = useState("parcelles"); // "parcelles" | "calques"
  const [compact, setCompact] = useState(false);
  const [weatherModal, setWeatherModal] = useState({
    open: false,
    parcelId: null,
    label: "",
    coordinates: null,
  });
  const [weatherData, setWeatherData] = useState(null);
  const [weatherLoading, setWeatherLoading] = useState(false);
  const [weatherError, setWeatherError] = useState(null);
  const weatherAbortRef = useRef(null);
<<<<<<< HEAD
  const [contextMenu, setContextMenu] = useState(createClosedContextMenu);

  const closeContextMenu = useCallback(() => {
    setContextMenu((prev) => (prev.open ? createClosedContextMenu() : prev));
  }, []);

  const findFeatureById = useCallback(
    (id) => {
      if (id == null) return { feature: null, index: -1 };
      for (let i = 0; i < features.length; i += 1) {
        const candidate = features[i];
        const candidateId = candidate?.id ?? candidate?.properties?.id ?? i;
        if (String(candidateId) === String(id)) {
          return { feature: candidate, index: i };
        }
      }
      const fallback = drawRef.current?.get?.(id);
      if (fallback) {
        return { feature: fallback, index: -1 };
      }
      return { feature: null, index: -1 };
    },
    [features, drawRef]
  );
=======
>>>>>>> 84d1c2fc
  // ---- Styles de la barre d’outils bas
  const barBase = {
    position: "fixed",
    left: 0,
    right: 0,
    bottom: 0,
    background: "#fff",
    borderTop: "1px solid #e5e7eb",
    boxShadow: "0 -6px 20px rgba(0,0,0,0.08)",
    display: "flex",
    alignItems: "center",
    gap: 12,
    padding: compact ? "6px 10px" : "10px 14px",
    zIndex: 20,
  };
  const groupStyle = {
    display: "flex",
    alignItems: "center",
    gap: compact ? 6 : 10,
    paddingRight: compact ? 8 : 14,
    marginRight: compact ? 4 : 8,
    borderRight: "1px solid #eee",
  };
  const btn = {
    display: "inline-flex",
    alignItems: "center",
    gap: 8,
    padding: compact ? "6px 8px" : "8px 12px",
    borderRadius: 8,
    background: "#fff",
    border: "1px solid #d1d5db",
    cursor: "pointer",
    fontSize: 14,
  };
  const label = (t) => (compact ? null : <span>{t}</span>);

  const handleRequestWeather = (featureId, labelText) => {
<<<<<<< HEAD
    closeContextMenu();

    const { feature, index } = findFeatureById(featureId);
    const defaultLabel =
      feature ? buildParcelTitle(feature, index) : (`Parcelle ${featureId ?? ""}`.trim() || "Parcelle");
    const displayLabel = labelText?.trim() || defaultLabel;
=======
    const displayLabel = labelText?.trim() || `Parcelle ${featureId ?? ""}`.trim() || "Parcelle";
>>>>>>> 84d1c2fc

    setWeatherModal({
      open: true,
      parcelId: featureId,
      label: displayLabel,
      coordinates: null,
    });
    setWeatherLoading(true);
    setWeatherError(null);
    setWeatherData(null);

    if (weatherAbortRef.current) {
      weatherAbortRef.current.abort();
      weatherAbortRef.current = null;
    }

<<<<<<< HEAD
=======
    const feature = features.find((f, idx) => (f.id ?? idx) === featureId);

>>>>>>> 84d1c2fc
    if (!feature) {
      setWeatherLoading(false);
      setWeatherError("Parcelle introuvable dans la carte.");
      return;
    }

    const ring = feature.geometry?.coordinates?.[0];
    if (!Array.isArray(ring) || ring.length < 3) {
      setWeatherLoading(false);
      setWeatherError("La géométrie de la parcelle est incomplète.");
      return;
    }

    const centroid = ringCentroidLonLat(ring);
    if (!centroid) {
      setWeatherLoading(false);
      setWeatherError("Impossible de localiser la parcelle pour la météo.");
      return;
    }

    const [lon, lat] = centroid;
    setWeatherModal((prev) => ({
      ...prev,
      coordinates: { latitude: lat, longitude: lon },
    }));

    selectFeatureOnMap(featureId, true);

    const controller = new AbortController();
    weatherAbortRef.current = controller;

    fetchWeatherSummary({ latitude: lat, longitude: lon, signal: controller.signal })
      .then((data) => {
        weatherAbortRef.current = null;
        setWeatherData(data);
        setWeatherError(null);
        setWeatherLoading(false);
      })
      .catch((err) => {
        if (err?.name === "AbortError") return;
        weatherAbortRef.current = null;
        setWeatherError(
          err?.message ||
            "Impossible de récupérer les relevés météo pour cette parcelle."
        );
        setWeatherLoading(false);
      });
  };

  const handleCloseWeather = () => {
    if (weatherAbortRef.current) {
      weatherAbortRef.current.abort();
      weatherAbortRef.current = null;
    }
    setWeatherModal({ open: false, parcelId: null, label: "", coordinates: null });
    setWeatherData(null);
    setWeatherError(null);
    setWeatherLoading(false);
  };

<<<<<<< HEAD
  useEffect(() => {
    if (!mapReady) return undefined;
    const map = mapRef.current;
    if (!map) return undefined;

    const handleContextMenu = (event) => {
      event?.preventDefault?.();
      event?.originalEvent?.preventDefault?.();

      const draw = drawRef.current;
      if (!draw) return;

      const ids = draw.getFeatureIdsAt(event.point) || [];
      if (!ids.length) {
        closeContextMenu();
        return;
      }

      const featureId = ids[0];
      const { feature, index } = findFeatureById(featureId);
      if (!feature) {
        closeContextMenu();
        return;
      }

      selectFeatureOnMap(featureId);

      const label = buildParcelTitle(feature, index);
      const clientX = event.originalEvent?.clientX ?? CONTEXT_MENU_MARGIN;
      const clientY = event.originalEvent?.clientY ?? CONTEXT_MENU_MARGIN;
      const viewportWidth = typeof window !== "undefined" ? window.innerWidth : 0;
      const viewportHeight = typeof window !== "undefined" ? window.innerHeight : 0;

      const maxX =
        viewportWidth && viewportWidth > 0
          ? Math.max(
              CONTEXT_MENU_MARGIN,
              viewportWidth - CONTEXT_MENU_WIDTH - CONTEXT_MENU_MARGIN
            )
          : clientX;
      const maxY =
        viewportHeight && viewportHeight > 0
          ? Math.max(
              CONTEXT_MENU_MARGIN,
              viewportHeight - CONTEXT_MENU_HEIGHT - CONTEXT_MENU_MARGIN
            )
          : clientY;

      const safeMaxX = maxX || CONTEXT_MENU_MARGIN;
      const safeMaxY = maxY || CONTEXT_MENU_MARGIN;

      const x = Math.min(
        Math.max(clientX || CONTEXT_MENU_MARGIN, CONTEXT_MENU_MARGIN),
        safeMaxX
      );
      const y = Math.min(
        Math.max(clientY || CONTEXT_MENU_MARGIN, CONTEXT_MENU_MARGIN),
        safeMaxY
      );

      setContextMenu({ open: true, x, y, featureId, label });
    };

    map.on("contextmenu", handleContextMenu);

    return () => {
      map.off("contextmenu", handleContextMenu);
    };
  }, [mapReady, closeContextMenu, findFeatureById, selectFeatureOnMap, mapRef, drawRef]);

  useEffect(() => {
    if (!mapReady) return undefined;
    const map = mapRef.current;
    if (!map) return undefined;

    const hideMenu = () => closeContextMenu();

    map.on("click", hideMenu);
    map.on("dragstart", hideMenu);
    map.on("movestart", hideMenu);
    map.on("zoomstart", hideMenu);

    return () => {
      map.off("click", hideMenu);
      map.off("dragstart", hideMenu);
      map.off("movestart", hideMenu);
      map.off("zoomstart", hideMenu);
    };
  }, [mapReady, closeContextMenu, mapRef]);

=======
>>>>>>> 84d1c2fc
  // Petites icônes (chevron uniquement ici)
  const iconStyle = {
    width: 18,
    height: 18,
    display: "inline-block",
    verticalAlign: "-3px",
  };
  const IconChevron = ({ up = false }) => (
    <svg viewBox="0 0 24 24" style={iconStyle}>
      <path d={up ? "M7 14l5-5 5 5" : "M7 10l5 5 5-5"} fill="currentColor" />
    </svg>
  );

  // ---- Layout racine (grille 2 colonnes conditionnelle)
  const layoutStyle = {
    height: "100%",
    position: "relative",
    display: "grid",
    gridTemplateColumns: sideOpen ? "1fr 420px" : "1fr 0px",
  };

  return (
    <div style={layoutStyle}>
      {contextMenu.open && (
        <div
          onContextMenu={(e) => e.preventDefault()}
          style={{
            position: "fixed",
            left: contextMenu.x,
            top: contextMenu.y,
            zIndex: 40,
            background: "#ffffff",
            borderRadius: 12,
            boxShadow: "0 16px 40px rgba(15,23,42,0.22)",
            padding: "12px 16px",
            minWidth: 200,
            maxWidth: 260,
          }}
        >
          <div style={{ fontSize: 12, color: "#475569", marginBottom: 8 }}>
            {contextMenu.label}
          </div>
          <button
            type="button"
            onClick={() => handleRequestWeather(contextMenu.featureId, contextMenu.label)}
            style={{
              width: "100%",
              display: "flex",
              alignItems: "center",
              justifyContent: "center",
              gap: 6,
              padding: "8px 12px",
              borderRadius: 8,
              border: "1px solid #2563eb",
              background: "#2563eb",
              color: "#fff",
              fontSize: 13,
              fontWeight: 600,
              cursor: "pointer",
              boxShadow: "0 8px 24px rgba(37,99,235,0.35)",
              transition: "background-color .2s ease, box-shadow .2s ease",
            }}
          >
            Voir la météo (12 mois)
          </button>
        </div>
      )}
      {/* Carte */}
      <div id="map" style={{ height: "100dvh", width: "100%" }} />

      {/* ⛔️ Panneau d’info sols supprimé pour laisser place aux futures données météo */}

      {/* Panneau latéral (onglets + repliable) */}
      <div
        style={{
          padding: sideOpen ? 16 : 0,
          borderLeft: sideOpen ? "1px solid #eee" : "none",
          overflowY: "auto",
          display: sideOpen ? "block" : "none",
        }}
      >
        {/* En-tête + bouton pour replier */}
        <div
          style={{
            display: "flex",
            alignItems: "center",
            justifyContent: "space-between",
            gap: 8,
          }}
        >
          <h1 style={{ margin: 0, fontSize: 18 }}>Assolia Telepac Mapper</h1>
          <button
            onClick={() => setSideOpen(false)}
            title="Replier le panneau"
            style={{
              padding: "6px 8px",
              borderRadius: 6,
              border: "1px solid #ddd",
              background: "#fff",
              cursor: "pointer",
            }}
          >
            ◀
          </button>
        </div>

        {/* Onglets */}
        <div
          style={{ display: "flex", gap: 6, marginTop: 12, marginBottom: 8 }}
        >
          <button
            onClick={() => setActiveTab("parcelles")}
            style={{
              padding: "8px 10px",
              borderRadius: 8,
              border: "1px solid #ddd",
              background: activeTab === "parcelles" ? "#eef6ff" : "#fff",
              cursor: "pointer",
            }}
          >
            Parcelles
          </button>
          <button
            onClick={() => setActiveTab("calques")}
            style={{
              padding: "8px 10px",
              borderRadius: 8,
              border: "1px solid #ddd",
              background: activeTab === "calques" ? "#ffeeeeff" : "#fff",
              cursor: "pointer",
            }}
          >
            Calques
          </button>
        </div>

        {/* RPG (autonome) */}
        <RpgFeature mapRef={mapRef} drawRef={drawRef} />

        {/* Contenu onglet “Parcelles” */}
        {activeTab === "parcelles" && (
          <>
            <p style={{ color: "#666", marginTop: 0 }}>
              • “Importer XML Télépac” pour charger un export.
              <br />
              • “Dessiner un polygone” pour ajouter une parcelle.
              <br />• “Exporter XML Télépac” pour générer un fichier compatible
              Assolia.
            </p>

            <ParcelleEditor
              features={features}
              setFeatures={setFeatures}
              selectedId={selectedId}
              onSelect={(id) => selectFeatureOnMap(id, true)}
              onRequestWeather={handleRequestWeather}
            />

            <p style={{ fontSize: 12, color: "#777", marginTop: 10 }}>
              Astuce : clique une fiche pour surligner la parcelle sur la carte
              (et inversement).
            </p>
          </>
        )}

        {/* Calques (hors sols en ligne ; on garde les rasters/basemaps locaux ou tiers) */}
        {activeTab === "calques" && (
          <div style={{ marginTop: 6 }}>
            <span
              style={{ cursor: "default", fontWeight: 600, padding: "6px 0" }}
            >
              Calques
            </span>
            <div style={{ marginTop: 8 }}>
              <RasterToggles mapRef={mapRef} />
              {/* ⛔️ Fonctionnalités sols retirées pour focaliser cette branche sur la météo */}
            </div>
          </div>
        )}
      </div>

      {/* Bouton flottant pour ouvrir le panneau quand il est fermé */}
      {!sideOpen && (
        <button
          onClick={() => setSideOpen(true)}
          title="Déplier le panneau latéral"
          style={{
            position: "absolute",
            top: 12,
            right: 12,
            zIndex: 15,
            padding: "8px 10px",
            borderRadius: 8,
            border: "1px solid #ddd",
            background: "#fff",
            cursor: "pointer",
            boxShadow: "0 2px 10px rgba(0,0,0,0.08)",
          }}
        >
          ▶
        </button>
      )}

      {/* Barre d’outils bas */}
      <div style={barBase}>
        {/* Import / Export Télépac */}
        <div style={groupStyle}>
          <ImportTelepacButton
            mapRef={mapRef}
            drawRef={drawRef}
            setFeatures={setFeatures}
            selectFeatureOnMap={selectFeatureOnMap}
            compact={compact}
            buttonStyle={btn}
          />
          <ExportTelepacButton
            features={features}
            compact={compact}
            buttonStyle={{ ...btn, background: "#111", color: "#fff", border: "none" }}
          />
        </div>

        {/* Dessin */}
        <div style={{ ...groupStyle, borderRight: "none" }}>
          <DrawToolbar
            mapRef={mapRef}
            drawRef={drawRef}
            features={features}
            setFeatures={setFeatures}
            selectFeatureOnMap={selectFeatureOnMap}
            compact={compact}
          />
        </div>

        <div style={{ marginLeft: "auto" }}>
          <button
            onClick={() => setCompact((v) => !v)}
            style={btn}
            title={compact ? "Agrandir le panneau" : "Réduire en barre d’outils"}
          >
            <IconChevron up={compact} />
            {label(compact ? "Agrandir" : "Réduire")}
          </button>
        </div>
      </div>

      <WeatherModal
        open={weatherModal.open}
        onClose={handleCloseWeather}
        parcelLabel={weatherModal.label}
        loading={weatherLoading}
        error={weatherError}
        weather={weatherData}
        coordinates={weatherModal.coordinates}
      />
    </div>
  );
}<|MERGE_RESOLUTION|>--- conflicted
+++ resolved
@@ -1,9 +1,5 @@
 // src/App.jsx
-<<<<<<< HEAD
 import React, { useCallback, useEffect, useRef, useState } from "react";
-=======
-import React, { useRef, useState } from "react";
->>>>>>> 84d1c2fc
 
 import RasterToggles from "./components/RasterToggles";
 import ParcelleEditor from "./components/ParcelleEditor";
@@ -70,7 +66,6 @@
   const [weatherLoading, setWeatherLoading] = useState(false);
   const [weatherError, setWeatherError] = useState(null);
   const weatherAbortRef = useRef(null);
-<<<<<<< HEAD
   const [contextMenu, setContextMenu] = useState(createClosedContextMenu);
 
   const closeContextMenu = useCallback(() => {
@@ -95,8 +90,7 @@
     },
     [features, drawRef]
   );
-=======
->>>>>>> 84d1c2fc
+  
   // ---- Styles de la barre d’outils bas
   const barBase = {
     position: "fixed",
@@ -134,16 +128,12 @@
   const label = (t) => (compact ? null : <span>{t}</span>);
 
   const handleRequestWeather = (featureId, labelText) => {
-<<<<<<< HEAD
     closeContextMenu();
 
     const { feature, index } = findFeatureById(featureId);
     const defaultLabel =
       feature ? buildParcelTitle(feature, index) : (`Parcelle ${featureId ?? ""}`.trim() || "Parcelle");
     const displayLabel = labelText?.trim() || defaultLabel;
-=======
-    const displayLabel = labelText?.trim() || `Parcelle ${featureId ?? ""}`.trim() || "Parcelle";
->>>>>>> 84d1c2fc
 
     setWeatherModal({
       open: true,
@@ -160,11 +150,6 @@
       weatherAbortRef.current = null;
     }
 
-<<<<<<< HEAD
-=======
-    const feature = features.find((f, idx) => (f.id ?? idx) === featureId);
-
->>>>>>> 84d1c2fc
     if (!feature) {
       setWeatherLoading(false);
       setWeatherError("Parcelle introuvable dans la carte.");
@@ -225,7 +210,6 @@
     setWeatherLoading(false);
   };
 
-<<<<<<< HEAD
   useEffect(() => {
     if (!mapReady) return undefined;
     const map = mapRef.current;
@@ -316,8 +300,6 @@
     };
   }, [mapReady, closeContextMenu, mapRef]);
 
-=======
->>>>>>> 84d1c2fc
   // Petites icônes (chevron uniquement ici)
   const iconStyle = {
     width: 18,
