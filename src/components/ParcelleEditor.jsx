// src/components/ParcelleEditor.jsx
import React, { useEffect, useRef, useState } from "react";
import { entriesCodebook, labelFromCode, codeFromLabel } from "../utils/cultureLabels";
import { ringAreaM2 } from "../utils/geometry";

export default function ParcelleEditor({ features, setFeatures, selectedId, onSelect }) {
  const options = entriesCodebook();                 // [[code,label], ...]
  const rowsRef = useRef(new Map());
  const [typed, setTyped] = useState({});            // saisie libre par parcelle (id -> string)

  // Quand la sélection change depuis la CARTE, on fait défiler la fiche correspondante
  useEffect(() => {
    if (!selectedId) return;
    const el = rowsRef.current.get(selectedId);
    if (el?.scrollIntoView) {
      el.scrollIntoView({ block: "center", behavior: "smooth" });
      el.classList.add("row-selected");
      setTimeout(() => el.classList.remove("row-selected"), 700);
    }
  }, [selectedId]);

  // Quand la liste des features change (import, suppression...), initialiser typed au besoin
  useEffect(() => {
    setTyped((prev) => {
      const next = { ...prev };
      features.forEach((f, idx) => {
        const id = f.id || idx;
        if (next[id] == null) {
          const code = (f.properties?.code || "").trim().toUpperCase();
          const label = labelFromCode(code);
          next[id] = label || code || "";
        }
      });
      return next;
    });
  }, [features]);

  return (
    <div style={{ marginTop: 12 }}>
      {features.map((f, idx) => {
        const id = f.id || idx;
        const code = (f.properties?.code || "").trim().toUpperCase();
        const knownLabel = labelFromCode(code);        // libellé via codebook
        const listId = `cultures-list-${id}`;
        const selected = selectedId === id;

        // Valeur affichée = ce que l'utilisateur tape pour CETTE parcelle
        const displayValue = typed[id] ?? (knownLabel || code || "");

        // Affichage "ilot.numero" si les deux sont présents ; sinon on retombe sur ce qu’on a (numéro seul, ou îlot seul), ou à défaut l'id.
        const ilot = (f.properties?.ilot_numero ?? "").toString().trim();
        const num  = (f.properties?.numero ?? "").toString().trim();
        const titre = ilot && num ? `${ilot}.${num}` : (ilot || num || "");

<<<<<<< HEAD
        const surfaceHa =
          f.properties?.surfaceHa != null
            ? f.properties.surfaceHa
            : f.geometry?.coordinates?.[0]
              ? ringAreaM2(f.geometry.coordinates[0]) / 10000
              : null;
=======
        const surfaceHa = f.geometry?.coordinates?.[0]
          ? ringAreaM2(f.geometry.coordinates[0]) / 10000
          : null;
>>>>>>> 6863a2bd

        return (
          <div
            key={id}
            ref={(el) => rowsRef.current.set(id, el)}
            onClick={() => onSelect?.(id)}
            style={{
              border: selected ? "2px solid #2563eb" : "1px solid #ddd",
              boxShadow: selected ? "0 0 0 2px rgba(37,99,235,0.15)" : "none",
              borderRadius: 10, padding: 10, marginTop: 8, cursor: "pointer",
              transition: "box-shadow .15s ease, border-color .15s ease",
            }}
            title="Cliquer pour sélectionner la parcelle sur la carte"
          >
            <div style={{ fontWeight: 600, marginBottom: 6 }}>
              Parcelle {titre}
              {surfaceHa != null && !Number.isNaN(surfaceHa) && (
                <span style={{ marginLeft: 8, fontWeight: 400, color: "#555" }}>
                  ({surfaceHa.toFixed(2)} ha)
                </span>
              )}
            </div>
            <div style={{ fontSize: 12, color: "#555", marginBottom: 6 }}>
              Surface : {surfaceHa.toFixed(2)} ha
            </div>
            {surfaceHa != null && !Number.isNaN(surfaceHa) && (
              <div style={{ fontSize: 12, marginBottom: 6 }}>
                Surface : {surfaceHa.toFixed(2)} ha
              </div>
            )}

            {/* Ligne 1 : Îlot + Numéro parcelle (compacts) */}
            <div style={{ display: "flex", gap: 4, marginBottom: 6 }}>
              <label style={{ fontSize: 12, flex: "0 0 70px" }}>
                Îlot
                <input
                  value={f.properties?.ilot_numero ?? ""}
                  onChange={(e) => {
                    f.properties = { ...f.properties, ilot_numero: e.target.value };
                    setFeatures([...features]);
                  }}
                  onClick={(e)=>e.stopPropagation()}
                  placeholder="Ex. 9"
                  style={{ width: "100%", padding: "4px 6px", border: "1px solid #ccc", borderRadius: 4 }}
                />
              </label>

              <label style={{ fontSize: 12, flex: "0 0 110px" }}>
                N° parcelle
                <input
                  value={f.properties?.numero ?? ""}
                  onChange={(e) => {
                    f.properties = { ...f.properties, numero: e.target.value };
                    setFeatures([...features]);
                  }}
                  onClick={(e)=>e.stopPropagation()}
                  placeholder="Ex. 1"
                  style={{ width: "100%", padding: "4px 6px", border: "1px solid #ccc", borderRadius: 4 }}
                />
              </label>
            </div>

            {/* Ligne 2 : Culture (plein largeur, avec codebook + saisie libre) */}
            <label style={{ fontSize: 12 }}>
              Culture (Assolia)
              <input
                list={listId}
                value={displayValue}
                onChange={(e) => {
                  const val = e.target.value;
                  // 1) Toujours mettre à jour la saisie affichée (permet d'écrire librement)
                  setTyped((prev) => ({ ...prev, [id]: val }));

                  const trimmed = val.trim();
                  // 2) si l'utilisateur choisit un libellé exact → on stocke le code associé
                  const exactCode = codeFromLabel(trimmed);
                  if (exactCode) {
                    f.properties = { ...f.properties, code: exactCode };
                    setFeatures([...features]);
                    // on replace l'affichage par le libellé officiel
                    setTyped((prev) => ({ ...prev, [id]: labelFromCode(exactCode) || exactCode }));
                    return;
                  }
                  // 3) s'il tape un code plausible → on le stocke en UPPER
                  if (/^[A-Za-z0-9]{2,10}$/.test(trimmed)) {
                    const upper = trimmed.toUpperCase();
                    f.properties = { ...f.properties, code: upper };
                    setFeatures([...features]);
                    // on laisse l'affichage tel quel (upper)
                    setTyped((prev) => ({ ...prev, [id]: upper }));
                    return;
                  }
                  // 4) sinon, on attend qu'il choisisse une option; on ne touche pas aux props
                }}
                onClick={(e)=>e.stopPropagation()}
                placeholder="Tapez le nom (ou le code)…"
                style={{ width: "90%", padding: "6px 8px", border: "1px solid #ccc", borderRadius: 6 }}
              />
              <datalist id={listId}>
                {options.map(([c, l]) => (
                  <option key={c} value={l}>{c}</option>
                ))}
              </datalist>

              {/* Alerte seulement si un code est stocké mais inconnu du codebook */}
              {(() => {
                // Texte saisi actuellement (ce que l'utilisateur voit)
                const raw = (typed[id] ?? "").trim();

                // 1) Champ vide → pas de message
                if (raw === "") return null;

                // On compte le nombre de caractères saisis, en ignorant les espaces
                const len = raw.replace(/\s+/g, "").length;

                // 2) Moins de 3 caractères → pas de message
                if (len < 3) return null;

                // 3) Exactement 3 caractères → on vérifie un CODE (ex: BTH)
                if (len === 3) {
                  const asCode = raw.toUpperCase();
                  const knownByCode = !!labelFromCode(asCode);
                  if (!knownByCode) {
                    return (
                      <div style={{ fontSize: 12, color: "#a00", marginTop: 4 }}>
                        “{asCode}” n’est pas un <b>code culture</b> reconnu.
                      </div>
                    );
                  }
                  return null; // code connu → pas d'erreur
                }

                // 4) Plus de 3 caractères → on vérifie un NOM (libellé) exact
                const knownByLabel = !!codeFromLabel(raw);
                if (!knownByLabel) {
                  return (
                    <div style={{ fontSize: 12, color: "#a00", marginTop: 4 }}>
                      “{raw}” n’est pas un <b>nom de culture</b> reconnu.
                    </div>
                  );
                }

                return null; // nom reconnu → pas d'erreur
              })()}

              
            </label>
          </div>
        );
      })}
    </div>
  );
}<|MERGE_RESOLUTION|>--- conflicted
+++ resolved
@@ -52,18 +52,13 @@
         const num  = (f.properties?.numero ?? "").toString().trim();
         const titre = ilot && num ? `${ilot}.${num}` : (ilot || num || "");
 
-<<<<<<< HEAD
         const surfaceHa =
           f.properties?.surfaceHa != null
             ? f.properties.surfaceHa
             : f.geometry?.coordinates?.[0]
               ? ringAreaM2(f.geometry.coordinates[0]) / 10000
               : null;
-=======
-        const surfaceHa = f.geometry?.coordinates?.[0]
-          ? ringAreaM2(f.geometry.coordinates[0]) / 10000
-          : null;
->>>>>>> 6863a2bd
+
 
         return (
           <div
