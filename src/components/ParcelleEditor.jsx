// src/components/ParcelleEditor.jsx
import React, { useEffect, useRef, useState } from "react";
import { entriesCodebook, labelFromCode, codeFromLabel } from "../utils/cultureLabels";
import { ringAreaM2 } from "../utils/geometry";

export default function ParcelleEditor({ features, setFeatures, selectedId, onSelect }) {
  const options = entriesCodebook();                 // [[code,label], ...]
  const rowsRef = useRef(new Map());
  const [typed, setTyped] = useState({});            // saisie libre par parcelle (id -> string)

  // Quand la sélection change depuis la CARTE, on fait défiler la fiche correspondante
  useEffect(() => {
    if (!selectedId) return;
    const el = rowsRef.current.get(selectedId);
    if (el?.scrollIntoView) {
      el.scrollIntoView({ block: "center", behavior: "smooth" });
      el.classList.add("row-selected");
      setTimeout(() => el.classList.remove("row-selected"), 700);
    }
  }, [selectedId]);

  // Quand la liste des features change (import, suppression...), initialiser typed au besoin
  useEffect(() => {
    setTyped((prev) => {
      const next = { ...prev };
      features.forEach((f, idx) => {
        const id = f.id || idx;
        if (next[id] == null) {
          const code = (f.properties?.code || "").trim().toUpperCase();
          const label = labelFromCode(code);
          next[id] = label || code || "";
        }
      });
      return next;
    });
  }, [features]);

  return (
    <div style={{ marginTop: 12 }}>
      {features.map((f, idx) => {
        const id = f.id || idx;
        const code = (f.properties?.code || "").trim().toUpperCase();
        const knownLabel = labelFromCode(code);        // libellé via codebook
        const listId = `cultures-list-${id}`;
        const selected = selectedId === id;

        // Valeur affichée = ce que l'utilisateur tape pour CETTE parcelle
        const displayValue = typed[id] ?? (knownLabel || code || "");

        // Affichage "ilot.numero" si les deux sont présents ; sinon on retombe sur ce qu’on a (numéro seul, ou îlot seul), ou à défaut l'id.
        const ilot = (f.properties?.ilot_numero ?? "").toString().trim();
        const num  = (f.properties?.numero ?? "").toString().trim();
        const titre = ilot && num ? `${ilot}.${num}` : (ilot || num || "");

<<<<<<< HEAD
        const ring = f.geometry?.coordinates?.[0];
        const surfaceHa = ring ? ringAreaM2(ring) / 10000 : null;
=======
        const surfaceHa =
          f.properties?.surfaceHa != null
            ? f.properties.surfaceHa
            : f.geometry?.coordinates?.[0]
              ? ringAreaM2(f.geometry.coordinates[0]) / 10000
              : null;

>>>>>>> f970aa7d

        return (
          <div
            key={id}
            ref={(el) => rowsRef.current.set(id, el)}
            onClick={() => onSelect?.(id)}
            style={{
              border: selected ? "2px solid #2563eb" : "1px solid #ddd",
              boxShadow: selected ? "0 0 0 2px rgba(37,99,235,0.15)" : "none",
              borderRadius: 10, padding: 10, marginTop: 8, cursor: "pointer",
              transition: "box-shadow .15s ease, border-color .15s ease",
            }}
            title="Cliquer pour sélectionner la parcelle sur la carte"
          >
            <div style={{ fontWeight: 600, marginBottom: 6 }}>
              Parcelle {titre}
              {surfaceHa != null && !Number.isNaN(surfaceHa) && (
                <span style={{ marginLeft: 8, fontWeight: 400, color: "#555" }}>
                  ({surfaceHa.toFixed(2)} ha)
                </span>
              )}
            </div>
            <div style={{ fontSize: 12, color: "#555", marginBottom: 6 }}>
              Surface : {surfaceHa.toFixed(2)} ha
            </div>
            {surfaceHa != null && !Number.isNaN(surfaceHa) && (
              <div style={{ fontSize: 12, marginBottom: 6 }}>
                Surface : {surfaceHa.toFixed(2)} ha
              </div>
            )}

            {/* Ligne 1 : Îlot + Numéro parcelle (compacts) */}
            <div style={{ display: "flex", gap: 4, marginBottom: 6 }}>
              <label style={{ fontSize: 12, flex: "0 0 70px" }}>
                Îlot
                <input
                  value={f.properties?.ilot_numero ?? ""}
                  onChange={(e) => {
                    f.properties = { ...f.properties, ilot_numero: e.target.value };
                    setFeatures([...features]);
                  }}
                  onClick={(e)=>e.stopPropagation()}
                  placeholder="Ex. 9"
                  style={{ width: "100%", padding: "4px 6px", border: "1px solid #ccc", borderRadius: 4 }}
                />
              </label>

              <label style={{ fontSize: 12, flex: "0 0 110px" }}>
                N° parcelle
                <input
                  value={f.properties?.numero ?? ""}
                  onChange={(e) => {
                    f.properties = { ...f.properties, numero: e.target.value };
                    setFeatures([...features]);
                  }}
                  onClick={(e)=>e.stopPropagation()}
                  placeholder="Ex. 1"
                  style={{ width: "100%", padding: "4px 6px", border: "1px solid #ccc", borderRadius: 4 }}
                />
              </label>
            </div>

            {/* Ligne 2 : Culture (plein largeur, avec codebook + saisie libre) */}
            <label style={{ fontSize: 12 }}>
              Culture (Assolia)
              <input
                list={listId}
                value={displayValue}
                onChange={(e) => {
                  const val = e.target.value;
                  // 1) Toujours mettre à jour la saisie affichée (permet d'écrire librement)
                  setTyped((prev) => ({ ...prev, [id]: val }));

                  const trimmed = val.trim();
                  // 2) si l'utilisateur choisit un libellé exact → on stocke le code associé
                  const exactCode = codeFromLabel(trimmed);
                  if (exactCode) {
                    f.properties = { ...f.properties, code: exactCode };
                    setFeatures([...features]);
                    // on replace l'affichage par le libellé officiel
                    setTyped((prev) => ({ ...prev, [id]: labelFromCode(exactCode) || exactCode }));
                    return;
                  }
                  // 3) s'il tape un code plausible → on le stocke en UPPER
                  if (/^[A-Za-z0-9]{2,10}$/.test(trimmed)) {
                    const upper = trimmed.toUpperCase();
                    f.properties = { ...f.properties, code: upper };
                    setFeatures([...features]);
                    // on laisse l'affichage tel quel (upper)
                    setTyped((prev) => ({ ...prev, [id]: upper }));
                    return;
                  }
                  // 4) sinon, on attend qu'il choisisse une option; on ne touche pas aux props
                }}
                onClick={(e)=>e.stopPropagation()}
                placeholder="Tapez le nom (ou le code)…"
                style={{ width: "90%", padding: "6px 8px", border: "1px solid #ccc", borderRadius: 6 }}
              />
              <datalist id={listId}>
                {options.map(([c, l]) => (
                  <option key={c} value={l}>{c}</option>
                ))}
              </datalist>

              {/* Alerte seulement si un code est stocké mais inconnu du codebook */}
              {(() => {
                // Texte saisi actuellement (ce que l'utilisateur voit)
                const raw = (typed[id] ?? "").trim();

                // 1) Champ vide → pas de message
                if (raw === "") return null;

                // On compte le nombre de caractères saisis, en ignorant les espaces
                const len = raw.replace(/\s+/g, "").length;

                // 2) Moins de 3 caractères → pas de message
                if (len < 3) return null;

                // 3) Exactement 3 caractères → on vérifie un CODE (ex: BTH)
                if (len === 3) {
                  const asCode = raw.toUpperCase();
                  const knownByCode = !!labelFromCode(asCode);
                  if (!knownByCode) {
                    return (
                      <div style={{ fontSize: 12, color: "#a00", marginTop: 4 }}>
                        “{asCode}” n’est pas un <b>code culture</b> reconnu.
                      </div>
                    );
                  }
                  return null; // code connu → pas d'erreur
                }

                // 4) Plus de 3 caractères → on vérifie un NOM (libellé) exact
                const knownByLabel = !!codeFromLabel(raw);
                if (!knownByLabel) {
                  return (
                    <div style={{ fontSize: 12, color: "#a00", marginTop: 4 }}>
                      “{raw}” n’est pas un <b>nom de culture</b> reconnu.
                    </div>
                  );
                }

                return null; // nom reconnu → pas d'erreur
              })()}

              
            </label>
          </div>
        );
      })}
    </div>
  );
}<|MERGE_RESOLUTION|>--- conflicted
+++ resolved
@@ -52,18 +52,9 @@
         const num  = (f.properties?.numero ?? "").toString().trim();
         const titre = ilot && num ? `${ilot}.${num}` : (ilot || num || "");
 
-<<<<<<< HEAD
         const ring = f.geometry?.coordinates?.[0];
         const surfaceHa = ring ? ringAreaM2(ring) / 10000 : null;
-=======
-        const surfaceHa =
-          f.properties?.surfaceHa != null
-            ? f.properties.surfaceHa
-            : f.geometry?.coordinates?.[0]
-              ? ringAreaM2(f.geometry.coordinates[0]) / 10000
-              : null;
-
->>>>>>> f970aa7d
+
 
         return (
           <div
