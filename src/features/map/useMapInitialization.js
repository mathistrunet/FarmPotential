import { useEffect, useRef, useState, useCallback } from "react";
import maplibregl from "maplibre-gl";
import "maplibre-gl/dist/maplibre-gl.css";
import MapboxDraw from "@mapbox/mapbox-gl-draw";
import "@mapbox/mapbox-gl-draw/dist/mapbox-gl-draw.css";
import MultipleSelectionMode from "./multipleSelectionMode.js";

import { useRasterLayers } from "./useRasterLayers";

if (typeof window !== "undefined") window.mapboxgl = maplibregl;

const SOIL_LAYER_ID = "soil-wmts";
const SOIL_TILES =
  "https://data.geopf.fr/wmts?SERVICE=WMTS&VERSION=1.0.0&REQUEST=GetTile" +
  "&LAYER=INRA.CARTE.SOLS&STYLE=normal&FORMAT=image/png" +
  "&TILEMATRIXSET=PM&TILEMATRIX={z}&TILECOL={x}&TILEROW={y}";
const SOIL_WMS =
  "https://data.geopf.fr/wms-r/wms?SERVICE=WMS&VERSION=1.3.0&REQUEST=GetMap" +
  "&LAYERS=INRA.CARTE.SOLS&STYLES=&FORMAT=image/png&CRS=EPSG:3857" +
  "&WIDTH=256&HEIGHT=256&BBOX={bbox-epsg-3857}";

export function useMapInitialization() {
  const mapRef = useRef(null);
  const drawRef = useRef(null);
  const [features, setFeatures] = useState([]);
  const [selectedId, setSelectedId] = useState(null);
  const ensureRaster = useRasterLayers();

  const selectFeatureOnMap = useCallback((id, fit = false) => {
    const map = mapRef.current;
    const draw = drawRef.current;
    if (!map || !draw || !id) return;

    draw.changeMode("simple_select", { featureIds: [id] });
    setSelectedId(id);

    if (fit) {
      const all = draw.getAll();
      const found = (all && all.features ? all.features : []).find(
        (g) => g.id === id
      );
      if (found) {
        const ring = found.geometry.coordinates[0];
        const lons = ring.map((p) => p[0]);
        const lats = ring.map((p) => p[1]);
        map.fitBounds(
          [
            [Math.min(...lons), Math.min(...lats)],
            [Math.max(...lons), Math.max(...lats)],
          ],
          { padding: 40, duration: 400 }
        );
      }
    }
  }, []);

  useEffect(() => {
    const style = {
      version: 8,
      glyphs: "https://demotiles.maplibre.org/font/{fontstack}/{range}.pbf",
      sources: {},
      layers: [
        {
          id: "bg",
          type: "background",
          paint: { "background-color": "#dde8f3" },
        },
      ],
    };

    const map = new maplibregl.Map({
      container: "map",
      style,
      center: [2.2137, 46.2276],
      zoom: 5,
    });
    mapRef.current = map;
    map.addControl(new maplibregl.NavigationControl(), "top-left");

<<<<<<< HEAD
    let soilTilesTemplate = SOIL_TILES;
    let soilFallbackActivated = false;

    const ensureSoilLayer = (visibilityOverride) => {
      if (!map) return;

      const desiredVisibility =
        typeof visibilityOverride === "string"
          ? visibilityOverride
          : map.getLayer(SOIL_LAYER_ID)
          ? map.getLayoutProperty(SOIL_LAYER_ID, "visibility")
          : undefined;

      if (!map.getSource(SOIL_LAYER_ID)) {
        map.addSource(SOIL_LAYER_ID, {
          type: "raster",
          tiles: [soilTilesTemplate],
          tileSize: 256,
          attribution: "© IGN · © GisSol/INRAE",
        });
      }

      if (!map.getLayer(SOIL_LAYER_ID)) {
        map.addLayer({
          id: SOIL_LAYER_ID,
          type: "raster",
          source: SOIL_LAYER_ID,
          paint: { "raster-opacity": 0.85 },
        });
        map.setLayoutProperty(
          SOIL_LAYER_ID,
          "visibility",
          typeof desiredVisibility === "string" ? desiredVisibility : "none"
        );
      } else if (typeof desiredVisibility === "string") {
        map.setLayoutProperty(SOIL_LAYER_ID, "visibility", desiredVisibility);
      }
    };

    const fallbackToSoilWms = (failedUrl) => {
      if (soilFallbackActivated) return;
      soilFallbackActivated = true;
      soilTilesTemplate = SOIL_WMS;

      const currentVisibility = map.getLayer(SOIL_LAYER_ID)
        ? map.getLayoutProperty(SOIL_LAYER_ID, "visibility")
        : undefined;
      const currentOpacity = map.getLayer(SOIL_LAYER_ID)
        ? map.getPaintProperty(SOIL_LAYER_ID, "raster-opacity")
        : undefined;

      if (map.getLayer(SOIL_LAYER_ID)) {
        map.removeLayer(SOIL_LAYER_ID);
      }
      if (map.getSource(SOIL_LAYER_ID)) {
        map.removeSource(SOIL_LAYER_ID);
      }

      ensureSoilLayer(currentVisibility);
      if (typeof currentOpacity === "number") {
        map.setPaintProperty(SOIL_LAYER_ID, "raster-opacity", currentOpacity);
      }
      console.warn(
        `INRA.CARTE.SOLS WMTS tile failed (falling back to WMS). Last URL: ${failedUrl}`
      );
    };

    const hydrateRaster = () => {
      ensureRaster(map);
      ensureSoilLayer();
    };
=======
    const hydrateRaster = () => ensureRaster(map);
>>>>>>> 1719b010

    map.on("load", () => {
      hydrateRaster();

      const draw = new MapboxDraw({
        displayControlsDefault: false,
        controls: {},
        defaultMode: "simple_select",

        modes: { ...MapboxDraw.modes, multiple_selection: MultipleSelectionMode },

        styles: [
          {
            id: "draw-polygon-fill-inactive",
            type: "fill",
            filter: ["all", ["==", "$type", "Polygon"], ["!=", "mode", "static"]],
            paint: { "fill-color": "#18A0FB", "fill-opacity": 0.2 },
          },
          {
            id: "draw-polygon-fill-active",
            type: "fill",
            filter: ["all", ["==", "$type", "Polygon"], ["==", "active", "true"]],
            paint: { "fill-color": "#18A0FB", "fill-opacity": 0.3 },
          },
          {
            id: "draw-polygon-stroke-inactive",
            type: "line",
            filter: ["all", ["==", "$type", "Polygon"], ["!=", "mode", "static"]],
            layout: { "line-cap": "round", "line-join": "round" },
            paint: { "line-color": "#0066CC", "line-width": 2 },
          },
          {
            id: "draw-polygon-stroke-active",
            type: "line",
            filter: ["all", ["==", "$type", "Polygon"], ["==", "active", "true"]],
            layout: { "line-cap": "round", "line-join": "round" },
            paint: { "line-color": "#003366", "line-width": 2 },
          },
          {
            id: "draw-vertex-halo-active",
            type: "circle",
            filter: ["all", ["==", "meta", "vertex"], ["==", "$type", "Point"]],
            paint: { "circle-radius": 5, "circle-color": "#ffffff" },
          },
          {
            id: "draw-vertex-active",
            type: "circle",
            filter: ["all", ["==", "meta", "vertex"], ["==", "$type", "Point"]],
            paint: { "circle-radius": 3, "circle-color": "#1B73E8" },
          },
        ],
      });
      drawRef.current = draw;
      map.addControl(draw, "top-left");

      const updateList = () => {
        const data = draw.getAll();
        const polys = (data && data.features ? data.features : [])
          .filter((f) => f.geometry?.type === "Polygon")
          .map((f) => ({ ...f, properties: f.properties || {} }));
        setFeatures(polys);
      };

      map.on("draw.selectionchange", (e) => {
        const ids = e?.features?.map((f) => f.id) || [];
        setSelectedId(ids[0] || null);
      });
      map.on("draw.create", updateList);
      map.on("draw.update", updateList);
      map.on("draw.delete", updateList);
    });

    map.on("styledata", hydrateRaster);

<<<<<<< HEAD
    map.on("error", (e) => {
      const err = e && e.error;
      const failingUrl =
        (err && (err.url || err.resource?.url || err.resource?.getURL?.())) ||
        undefined;
      const status = err && (err.status || err.statusCode);
      const message = (err && typeof err.message === "string" && err.message) || "";
      if (
        !soilFallbackActivated &&
        failingUrl &&
        failingUrl.includes("INRA.CARTE.SOLS") &&
        (status === 400 || message.includes("400"))
      ) {
        fallbackToSoilWms(failingUrl);
        return;
      }

      console.error("Map error:", err);
    });
=======
    map.on("error", (e) => console.error("Map error:", e && e.error));
>>>>>>> 1719b010

    return () => {
      map.off("styledata", hydrateRaster);
      try {
        map.remove();
      } catch {
        // ignore
      }
    };
  }, [ensureRaster]);

  return {
    mapRef,
    drawRef,
    features,
    setFeatures,
    selectedId,
    setSelectedId,
    selectFeatureOnMap,
  };
}<|MERGE_RESOLUTION|>--- conflicted
+++ resolved
@@ -77,7 +77,6 @@
     mapRef.current = map;
     map.addControl(new maplibregl.NavigationControl(), "top-left");
 
-<<<<<<< HEAD
     let soilTilesTemplate = SOIL_TILES;
     let soilFallbackActivated = false;
 
@@ -149,9 +148,6 @@
       ensureRaster(map);
       ensureSoilLayer();
     };
-=======
-    const hydrateRaster = () => ensureRaster(map);
->>>>>>> 1719b010
 
     map.on("load", () => {
       hydrateRaster();
@@ -226,7 +222,6 @@
 
     map.on("styledata", hydrateRaster);
 
-<<<<<<< HEAD
     map.on("error", (e) => {
       const err = e && e.error;
       const failingUrl =
@@ -246,9 +241,6 @@
 
       console.error("Map error:", err);
     });
-=======
-    map.on("error", (e) => console.error("Map error:", e && e.error));
->>>>>>> 1719b010
 
     return () => {
       map.off("styledata", hydrateRaster);
