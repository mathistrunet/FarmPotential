import { useEffect, useRef, useState, useCallback } from "react";
import maplibregl from "maplibre-gl";
import "maplibre-gl/dist/maplibre-gl.css";
import MapboxDraw from "@mapbox/mapbox-gl-draw";
import "@mapbox/mapbox-gl-draw/dist/mapbox-gl-draw.css";
<<<<<<< HEAD
import MultipleSelectionMode from "./multipleSelectionMode.js";
=======
import CustomSimpleSelect from "./customSimpleSelect.js";
>>>>>>> 8ed5370c
import { useRasterLayers } from "./useRasterLayers";

if (typeof window !== "undefined") window.mapboxgl = maplibregl;

export function useMapInitialization() {
  const mapRef = useRef(null);
  const drawRef = useRef(null);
  const [features, setFeatures] = useState([]);
  const [selectedId, setSelectedId] = useState(null);
  const ensureRaster = useRasterLayers();

  const selectFeatureOnMap = useCallback((id, fit = false) => {
    const map = mapRef.current;
    const draw = drawRef.current;
    if (!map || !draw || !id) return;

    draw.changeMode("simple_select", { featureIds: [id] });
    setSelectedId(id);

    if (fit) {
      const all = draw.getAll();
      const found = (all && all.features ? all.features : []).find(
        (g) => g.id === id
      );
      if (found) {
        const ring = found.geometry.coordinates[0];
        const lons = ring.map((p) => p[0]);
        const lats = ring.map((p) => p[1]);
        map.fitBounds(
          [
            [Math.min(...lons), Math.min(...lats)],
            [Math.max(...lons), Math.max(...lats)],
          ],
          { padding: 40, duration: 400 }
        );
      }
    }
  }, []);

  useEffect(() => {
    const style = {
      version: 8,
      sources: {},
      layers: [
        {
          id: "bg",
          type: "background",
          paint: { "background-color": "#dde8f3" },
        },
      ],
    };

    const map = new maplibregl.Map({
      container: "map",
      style,
      center: [2.2137, 46.2276],
      zoom: 5,
    });
    mapRef.current = map;
    map.addControl(new maplibregl.NavigationControl(), "top-left");

    map.on("load", () => {
      ensureRaster(map);

      const draw = new MapboxDraw({
        displayControlsDefault: false,
        controls: {},
        defaultMode: "simple_select",
<<<<<<< HEAD
        modes: { ...MapboxDraw.modes, multiple_selection: MultipleSelectionMode },
=======
        modes: { ...MapboxDraw.modes, simple_select: CustomSimpleSelect },
>>>>>>> 8ed5370c
        styles: [
          {
            id: "draw-polygon-fill-inactive",
            type: "fill",
            filter: ["all", ["==", "$type", "Polygon"], ["!=", "mode", "static"]],
            paint: { "fill-color": "#18A0FB", "fill-opacity": 0.2 },
          },
          {
            id: "draw-polygon-fill-active",
            type: "fill",
            filter: ["all", ["==", "$type", "Polygon"], ["==", "active", "true"]],
            paint: { "fill-color": "#18A0FB", "fill-opacity": 0.3 },
          },
          {
            id: "draw-polygon-stroke-inactive",
            type: "line",
            filter: ["all", ["==", "$type", "Polygon"], ["!=", "mode", "static"]],
            layout: { "line-cap": "round", "line-join": "round" },
            paint: { "line-color": "#0066CC", "line-width": 2 },
          },
          {
            id: "draw-polygon-stroke-active",
            type: "line",
            filter: ["all", ["==", "$type", "Polygon"], ["==", "active", "true"]],
            layout: { "line-cap": "round", "line-join": "round" },
            paint: { "line-color": "#003366", "line-width": 2 },
          },
          {
            id: "draw-vertex-halo-active",
            type: "circle",
            filter: ["all", ["==", "meta", "vertex"], ["==", "$type", "Point"]],
            paint: { "circle-radius": 5, "circle-color": "#ffffff" },
          },
          {
            id: "draw-vertex-active",
            type: "circle",
            filter: ["all", ["==", "meta", "vertex"], ["==", "$type", "Point"]],
            paint: { "circle-radius": 3, "circle-color": "#1B73E8" },
          },
        ],
      });
      drawRef.current = draw;
      map.addControl(draw, "top-left");

      const updateList = () => {
        const data = draw.getAll();
        const polys = (data && data.features ? data.features : [])
          .filter((f) => f.geometry?.type === "Polygon")
          .map((f) => ({ ...f, properties: f.properties || {} }));
        setFeatures(polys);
      };

      map.on("draw.selectionchange", (e) => {
        const ids = e?.features?.map((f) => f.id) || [];
        setSelectedId(ids[0] || null);
      });
      map.on("draw.create", updateList);
      map.on("draw.update", updateList);
      map.on("draw.delete", updateList);
    });

    map.on("error", (e) => console.error("Map error:", e && e.error));

    return () => {
      try {
        map.remove();
      } catch {
        // ignore
      }
    };
  }, [ensureRaster]);

  return {
    mapRef,
    drawRef,
    features,
    setFeatures,
    selectedId,
    setSelectedId,
    selectFeatureOnMap,
  };
}<|MERGE_RESOLUTION|>--- conflicted
+++ resolved
@@ -3,11 +3,8 @@
 import "maplibre-gl/dist/maplibre-gl.css";
 import MapboxDraw from "@mapbox/mapbox-gl-draw";
 import "@mapbox/mapbox-gl-draw/dist/mapbox-gl-draw.css";
-<<<<<<< HEAD
 import MultipleSelectionMode from "./multipleSelectionMode.js";
-=======
-import CustomSimpleSelect from "./customSimpleSelect.js";
->>>>>>> 8ed5370c
+
 import { useRasterLayers } from "./useRasterLayers";
 
 if (typeof window !== "undefined") window.mapboxgl = maplibregl;
@@ -76,11 +73,9 @@
         displayControlsDefault: false,
         controls: {},
         defaultMode: "simple_select",
-<<<<<<< HEAD
+
         modes: { ...MapboxDraw.modes, multiple_selection: MultipleSelectionMode },
-=======
-        modes: { ...MapboxDraw.modes, simple_select: CustomSimpleSelect },
->>>>>>> 8ed5370c
+
         styles: [
           {
             id: "draw-polygon-fill-inactive",
