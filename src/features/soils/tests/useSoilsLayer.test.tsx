--- conflicted
+++ resolved
@@ -29,10 +29,7 @@
       removeLayer: vi.fn(),
       removeSource: vi.fn(),
       getZoom: () => 20,
-<<<<<<< HEAD
-=======
 
->>>>>>> e6aeaedf
       getBounds: () => ({ getWest: () => 0, getSouth: () => 0, getEast: () => 10, getNorth: () => 10 }),
       getCanvas: () => ({ width: 100, height: 100 }),
     };
