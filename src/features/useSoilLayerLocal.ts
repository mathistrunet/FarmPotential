--- conflicted
+++ resolved
@@ -8,16 +8,8 @@
   tileToBBox,
   type LngLatBBox,
 } from "../services/rrpLocal";
-<<<<<<< HEAD
 import bboxClip from "@turf/bbox-clip";
-=======
-import {
-  intersection,
-  type Polygon as ClipPolygon,
-  type MultiPolygon as ClipMultiPolygon,
-} from "polygon-clipping";
-
->>>>>>> 0fee3ba4
+
 import {
   FIELD_UCS,
   FIELD_LIB,
@@ -195,10 +187,7 @@
               } catch {
                 /* ignore tile parsing errors */
               }
-<<<<<<< HEAD
-=======
-
->>>>>>> 0fee3ba4
+
               const bbox = tileToBBox(z, x, y);
               feats = fc ? clipTileFeatures(fc.features, bbox) : [];
               tileCache.set(key, feats);
@@ -268,7 +257,6 @@
 
 function clipTileFeatures(features: GeoJSON.Feature[], bounds: LngLatBBox): GeoJSON.Feature[] {
   if (!features.length) return [];
-<<<<<<< HEAD
   const clipped: GeoJSON.Feature[] = [];
   features.forEach((feature) => {
     if (!feature.geometry) return;
@@ -280,21 +268,11 @@
     }
     if (!clippedFeature?.geometry || geometryIsEmpty(clippedFeature.geometry)) return;
     clipped.push(cloneFeatureWithGeometry(feature, clippedFeature.geometry));
-=======
-  const clipPolygon = boundsToClipPolygon(bounds);
-  const clipped: GeoJSON.Feature[] = [];
-  features.forEach((feature) => {
-    const geometry = feature.geometry;
-    if (!geometry) return;
-    const next = clipGeometryToBounds(geometry, clipPolygon);
-    if (!next) return;
-    clipped.push(cloneFeatureWithGeometry(feature, next));
->>>>>>> 0fee3ba4
+
   });
   return clipped;
 }
 
-<<<<<<< HEAD
 function geometryIsEmpty(geometry: GeoJSON.Geometry): boolean {
   switch (geometry.type) {
     case "Polygon":
@@ -314,45 +292,6 @@
     default:
       return false;
   }
-=======
-function clipGeometryToBounds(
-  geometry: GeoJSON.Geometry,
-  clipPolygon: ClipPolygon
-): GeoJSON.Geometry | null {
-  if (geometry.type === "Polygon" || geometry.type === "MultiPolygon") {
-    const subject =
-      geometry.type === "Polygon"
-        ? (geometry.coordinates as ClipPolygon)
-        : (geometry.coordinates as ClipMultiPolygon);
-    const intersectionResult = intersection(subject, clipPolygon);
-    if (!intersectionResult.length) return null;
-    if (intersectionResult.length === 1) {
-      return { type: "Polygon", coordinates: intersectionResult[0] };
-    }
-    return { type: "MultiPolygon", coordinates: intersectionResult };
-  }
-  if (geometry.type === "GeometryCollection") {
-    const geometries = geometry.geometries
-      .map((geom) => clipGeometryToBounds(geom, clipPolygon))
-      .filter((geom): geom is GeoJSON.Geometry => Boolean(geom));
-    if (!geometries.length) return null;
-    return { type: "GeometryCollection", geometries };
-  }
-  return geometry;
-}
-
-function boundsToClipPolygon(bounds: LngLatBBox): ClipPolygon {
-  const [west, south, east, north] = bounds;
-  return [
-    [
-      [west, south],
-      [east, south],
-      [east, north],
-      [west, north],
-      [west, south],
-    ],
-  ];
->>>>>>> 0fee3ba4
 }
 
 function cloneFeatureWithGeometry(
