import { useEffect, useRef, useState } from "react";
import type maplibregl from "maplibre-gl";

// ⬇️ imports RELATIFS (plus d'alias "@")
<<<<<<< HEAD
import {
  loadLocalRrpMbtiles,
  lonLatToTile,
  tileToBBox,
  type LngLatBBox,
} from "../services/rrpLocal";
import {
  intersection,
  type Polygon as ClipPolygon,
  type MultiPolygon as ClipMultiPolygon,
} from "polygon-clipping";
=======
import bboxClip from "@turf/bbox-clip";
import type { BBox } from "geojson";

import { loadLocalRrpMbtiles, lonLatToTile, tileToBBox } from "../services/rrpLocal";
>>>>>>> 260a521e
import {
  FIELD_UCS,
  FIELD_LIB,
  DEFAULT_FILL,
  DEFAULT_OUTLINE,
  DEFAULT_FILL_OPACITY,
} from "../config/soilsLocalConfig";
import { loadRrpColors } from "../lib/rrpLookup";


type Options = {
  map: maplibregl.Map | null;
  mbtilesUrl?: string;
  sourceId?: string;
  fillLayerId?: string;
  lineLayerId?: string;
  labelLayerId?: string;
  zIndex?: number;
  visible?: boolean;
  fillOpacity?: number;
  freezeTiles?: boolean;
};

export function useSoilLayerLocal({
  map,
  mbtilesUrl = "/data/rrp_france_wgs84_shp.mbtiles",
  sourceId = "soils-rrp",
  fillLayerId = "soils-rrp-fill",
  lineLayerId = "soils-rrp-outline",
  labelLayerId = "soils-rrp-label",
  zIndex = 10,
  visible = true,
  fillOpacity = DEFAULT_FILL_OPACITY,
  freezeTiles = false,
}: Options) {
  const [polygonsShown, setPolygonsShown] = useState(false);
  const [loadingTiles, setLoadingTiles] = useState(false);
  const freezeRef = useRef(freezeTiles);
  const updateRef = useRef<(() => void) | null>(null);

  useEffect(() => {
    freezeRef.current = freezeTiles;
    if (freezeTiles) {
      setLoadingTiles(false);
    } else {
      updateRef.current?.();
    }
  }, [freezeTiles]);

  useEffect(() => {
    if (!map) return;

    if (!visible) {
      if (map.getLayer(labelLayerId)) map.removeLayer(labelLayerId);
      if (map.getLayer(lineLayerId)) map.removeLayer(lineLayerId);
      if (map.getLayer(fillLayerId)) map.removeLayer(fillLayerId);
      if (map.getSource(sourceId)) map.removeSource(sourceId);
      setPolygonsShown(false);
      setLoadingTiles(false);
      return;
    }
    let aborted = false;
    let update: (() => void) | undefined;

    async function add() {
      try {
        if (map.getLayer(labelLayerId)) map.removeLayer(labelLayerId);
        if (map.getLayer(lineLayerId)) map.removeLayer(lineLayerId);
        if (map.getLayer(fillLayerId)) map.removeLayer(fillLayerId);
        if (map.getSource(sourceId)) map.removeSource(sourceId);

        setLoadingTiles(true);
        const [reader, colors] = await Promise.all([
          loadLocalRrpMbtiles(mbtilesUrl),
          loadRrpColors(),
        ]);
        if (aborted) return;

        const tileCache = new Map<string, GeoJSON.Feature[]>();

        map.addSource(sourceId, {
          type: "geojson",
          data: { type: "FeatureCollection", features: [] },
          promoteId: "id",
        });

        const colorExpr: any[] = [
          "match",
          ["to-string", ["coalesce", ["get", "code_coul"], ["get", "CODE_COUL"]]],
        ];
        Object.entries(colors).forEach(([code, hex]) => {
          colorExpr.push(code, hex);
        });
        colorExpr.push(DEFAULT_FILL);

        map.addLayer(
          {
            id: fillLayerId,
            type: "fill",
            source: sourceId,
            paint: {
              "fill-color": colorExpr,
              "fill-opacity": fillOpacity,
            },
          },
          getLayerIdBelow(map, zIndex) || undefined
        );

        map.addLayer(
          {
            id: lineLayerId,
            type: "line",
            source: sourceId,
            paint: {
              "line-color": DEFAULT_OUTLINE,
              "line-width": 0.6,
              "line-opacity": 0.9,
            },
          },
          getLayerIdBelow(map, zIndex + 1) || undefined
        );

        const labelExpr: any = [
          "coalesce",
          ["to-string", ["get", FIELD_UCS[0]]],
          ["to-string", ["get", FIELD_LIB[0] ?? FIELD_UCS[0]]],
        ];

        const canRenderLabels = Boolean(map.getStyle()?.glyphs);
        if (canRenderLabels) {
          map.addLayer(
            {
              id: labelLayerId,
              type: "symbol",
              source: sourceId,
              layout: {
                "text-field": labelExpr,
                "text-size": 10,
                "text-allow-overlap": false,
              },
              paint: {
                "text-color": "#222",
                "text-halo-color": "#ffffff",
                "text-halo-width": 1.2,
              },
            },
            getLayerIdBelow(map, zIndex + 2) || undefined
          );
        } else {
          console.warn(
            `Skipping "${labelLayerId}" labels because the current style has no glyphs URL.`
          );
        }

        update = () => {
          if (aborted || freezeRef.current) return;
          setLoadingTiles(true);
          const z = Math.floor(map.getZoom());
          const center = map.getCenter();
          const { x, y } = lonLatToTile(center.lng, center.lat, z);
          const tiles = [
            { x, y },
            { x: x + 1, y },
            { x, y: y + 1 },
            { x: x + 1, y: y + 1 },
          ];
          const all: GeoJSON.Feature[] = [];
          tiles.forEach(({ x, y }) => {
            const key = `${z}/${x}/${y}`;
            let feats = tileCache.get(key);
            if (!feats) {
              let fc: GeoJSON.FeatureCollection | null = null;
              try {
                fc = reader.getTileGeoJSON(z, x, y);
              } catch {
                /* ignore tile parsing errors */
              }
<<<<<<< HEAD
              const bbox = tileToBBox(z, x, y);
              feats = fc ? clipTileFeatures(fc.features, bbox) : [];
=======
              const bbox = tileToBBox(x, y, z) as BBox;
              feats = fc
                ? fc.features
                    .map((feat) => clipFeatureToBBox(feat, bbox))
                    .filter((feat): feat is GeoJSON.Feature => Boolean(feat))
                : [];
>>>>>>> 260a521e
              tileCache.set(key, feats);
            }
            for (const feat of feats) {
              all.push(feat);
            }
          });
          const source = map.getSource(sourceId) as maplibregl.GeoJSONSource | undefined;
          if (!source) {
            if (!aborted) setLoadingTiles(false);
            return;
          }
          try {
            source.setData({
              type: "FeatureCollection",
              features: all,
            });
            setPolygonsShown(all.length > 0);
          } finally {
            if (!aborted) setLoadingTiles(false);
          }
        };

        updateRef.current = update;
        update();
        map.on("move", update);
        map.on("zoom", update);
      } catch (err) {
        console.error("RRP local error:", err);
        setLoadingTiles(false);
      }
    }

    const start = () => {
      if (aborted) return;
      add();
    };

    if (!map.isStyleLoaded()) {
      map.once("load", start);
    } else {
      start();
    }

    return () => {
      aborted = true;
      map.off("load", start);
      if (update) {
        map.off("move", update);
        map.off("zoom", update);
      }
      updateRef.current = null;
      setPolygonsShown(false);
      setLoadingTiles(false);
    };
  }, [map, visible, mbtilesUrl, sourceId, fillLayerId, lineLayerId, labelLayerId, zIndex]);

  useEffect(() => {
    if (!map) return;
    if (map.getLayer(fillLayerId)) {
      map.setPaintProperty(fillLayerId, "fill-opacity", fillOpacity);
    }
  }, [map, fillLayerId, fillOpacity]);
  return { polygonsShown, loadingTiles };
}

<<<<<<< HEAD
function clipTileFeatures(features: GeoJSON.Feature[], bounds: LngLatBBox): GeoJSON.Feature[] {
  if (!features.length) return [];
  const clipPolygon = boundsToClipPolygon(bounds);
  const clipped: GeoJSON.Feature[] = [];
  features.forEach((feature) => {
    const geometry = feature.geometry;
    if (!geometry) return;
    const next = clipGeometryToBounds(geometry, clipPolygon);
    if (!next) return;
    clipped.push(cloneFeatureWithGeometry(feature, next));
  });
  return clipped;
}

function clipGeometryToBounds(
  geometry: GeoJSON.Geometry,
  clipPolygon: ClipPolygon
): GeoJSON.Geometry | null {
  if (geometry.type === "Polygon" || geometry.type === "MultiPolygon") {
    const subject =
      geometry.type === "Polygon"
        ? (geometry.coordinates as ClipPolygon)
        : (geometry.coordinates as ClipMultiPolygon);
    const intersectionResult = intersection(subject, clipPolygon);
    if (!intersectionResult.length) return null;
    if (intersectionResult.length === 1) {
      return { type: "Polygon", coordinates: intersectionResult[0] };
    }
    return { type: "MultiPolygon", coordinates: intersectionResult };
  }
  if (geometry.type === "GeometryCollection") {
    const geometries = geometry.geometries
      .map((geom) => clipGeometryToBounds(geom, clipPolygon))
      .filter((geom): geom is GeoJSON.Geometry => Boolean(geom));
    if (!geometries.length) return null;
    return { type: "GeometryCollection", geometries };
  }
  return geometry;
}

function boundsToClipPolygon(bounds: LngLatBBox): ClipPolygon {
  const [west, south, east, north] = bounds;
  return [
    [
      [west, south],
      [east, south],
      [east, north],
      [west, north],
      [west, south],
    ],
  ];
}

function cloneFeatureWithGeometry(
  feature: GeoJSON.Feature,
  geometry: GeoJSON.Geometry
): GeoJSON.Feature {
  const { geometry: _oldGeometry, bbox: _oldBBox, ...rest } = feature as GeoJSON.Feature & {
    bbox?: GeoJSON.BBox;
  };
  return { ...rest, geometry };
=======
function clipFeatureToBBox(
  feature: GeoJSON.Feature,
  bbox: BBox
): GeoJSON.Feature | null {
  if (!feature.geometry) return null;
  try {
    const clipped = bboxClip(feature as GeoJSON.Feature, bbox) as GeoJSON.Feature;
    if (!clipped?.geometry) return null;
    if (feature.id !== undefined) {
      clipped.id = feature.id;
    }
    // ensure properties are preserved when turf returns an empty object
    if (!clipped.properties && feature.properties) {
      clipped.properties = feature.properties;
    }
    return clipped;
  } catch {
    return null;
  }
>>>>>>> 260a521e
}

function getLayerIdBelow(map: maplibregl.Map, zIndex: number): string | null {
  const layers = map.getStyle()?.layers ?? [];
  if (!layers.length) return null;
  const idx = Math.min(zIndex, layers.length - 1);
  return layers[idx]?.id ?? null;
}<|MERGE_RESOLUTION|>--- conflicted
+++ resolved
@@ -2,7 +2,6 @@
 import type maplibregl from "maplibre-gl";
 
 // ⬇️ imports RELATIFS (plus d'alias "@")
-<<<<<<< HEAD
 import {
   loadLocalRrpMbtiles,
   lonLatToTile,
@@ -14,12 +13,7 @@
   type Polygon as ClipPolygon,
   type MultiPolygon as ClipMultiPolygon,
 } from "polygon-clipping";
-=======
-import bboxClip from "@turf/bbox-clip";
-import type { BBox } from "geojson";
-
-import { loadLocalRrpMbtiles, lonLatToTile, tileToBBox } from "../services/rrpLocal";
->>>>>>> 260a521e
+
 import {
   FIELD_UCS,
   FIELD_LIB,
@@ -197,17 +191,9 @@
               } catch {
                 /* ignore tile parsing errors */
               }
-<<<<<<< HEAD
+
               const bbox = tileToBBox(z, x, y);
               feats = fc ? clipTileFeatures(fc.features, bbox) : [];
-=======
-              const bbox = tileToBBox(x, y, z) as BBox;
-              feats = fc
-                ? fc.features
-                    .map((feat) => clipFeatureToBBox(feat, bbox))
-                    .filter((feat): feat is GeoJSON.Feature => Boolean(feat))
-                : [];
->>>>>>> 260a521e
               tileCache.set(key, feats);
             }
             for (const feat of feats) {
@@ -273,7 +259,6 @@
   return { polygonsShown, loadingTiles };
 }
 
-<<<<<<< HEAD
 function clipTileFeatures(features: GeoJSON.Feature[], bounds: LngLatBBox): GeoJSON.Feature[] {
   if (!features.length) return [];
   const clipPolygon = boundsToClipPolygon(bounds);
@@ -335,27 +320,6 @@
     bbox?: GeoJSON.BBox;
   };
   return { ...rest, geometry };
-=======
-function clipFeatureToBBox(
-  feature: GeoJSON.Feature,
-  bbox: BBox
-): GeoJSON.Feature | null {
-  if (!feature.geometry) return null;
-  try {
-    const clipped = bboxClip(feature as GeoJSON.Feature, bbox) as GeoJSON.Feature;
-    if (!clipped?.geometry) return null;
-    if (feature.id !== undefined) {
-      clipped.id = feature.id;
-    }
-    // ensure properties are preserved when turf returns an empty object
-    if (!clipped.properties && feature.properties) {
-      clipped.properties = feature.properties;
-    }
-    return clipped;
-  } catch {
-    return null;
-  }
->>>>>>> 260a521e
 }
 
 function getLayerIdBelow(map: maplibregl.Map, zIndex: number): string | null {
