--- conflicted
+++ resolved
@@ -184,7 +184,6 @@
               } catch {
                 /* ignore tile parsing errors */
               }
-<<<<<<< HEAD
               feats = fc ? fc.features : [];
               tileCache.set(tileKey, feats);
             }
@@ -194,19 +193,7 @@
               if (featureKey) dedupe.add(featureKey);
               all.push(feat);
             }
-=======
-              const bbox = tileToBBox(x, y, z) as BBox;
-              feats = fc
-                ? fc.features
-                    .map((feat) => clipFeatureToBBox(feat, bbox))
-                    .filter((feat): feat is GeoJSON.Feature => Boolean(feat))
-                : [];
-              tileCache.set(key, feats);
-            }
-            for (const feat of feats) {
-              all.push(feat);
-            }
->>>>>>> 260a521e
+
           });
           const source = map.getSource(sourceId) as maplibregl.GeoJSONSource | undefined;
           if (!source) {
@@ -267,7 +254,6 @@
   return { polygonsShown, loadingTiles };
 }
 
-<<<<<<< HEAD
 function createFeatureKey(feature: GeoJSON.Feature): string | null {
   if (!feature.geometry) return null;
   if (feature.id !== undefined && feature.id !== null) {
@@ -310,27 +296,7 @@
   if (!Number.isFinite(value)) return "nan";
   const rounded = Math.round(value * 1e6) / 1e6;
   return rounded === 0 ? "0" : String(rounded);
-=======
-function clipFeatureToBBox(
-  feature: GeoJSON.Feature,
-  bbox: BBox
-): GeoJSON.Feature | null {
-  if (!feature.geometry) return null;
-  try {
-    const clipped = bboxClip(feature as GeoJSON.Feature, bbox) as GeoJSON.Feature;
-    if (!clipped?.geometry) return null;
-    if (feature.id !== undefined) {
-      clipped.id = feature.id;
-    }
-    // ensure properties are preserved when turf returns an empty object
-    if (!clipped.properties && feature.properties) {
-      clipped.properties = feature.properties;
-    }
-    return clipped;
-  } catch {
-    return null;
-  }
->>>>>>> 260a521e
+
 }
 
 function getLayerIdBelow(map: maplibregl.Map, zIndex: number): string | null {
