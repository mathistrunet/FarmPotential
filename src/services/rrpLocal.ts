--- conflicted
+++ resolved
@@ -8,7 +8,7 @@
   if (!res.ok) {
     throw new Error(`Impossible de charger ${zipUrl}: ${res.status} ${res.statusText}`);
   }
-<<<<<<< HEAD
+
   const buf = await res.arrayBuffer();
   const gj = (await shp(buf)) as RrpGeoJSON;
   // Assure des IDs pour de meilleures perfs d’affichage/interaction
@@ -16,51 +16,6 @@
     if (f && f.id == null) f.id = i;
   });
   return gj;
-=======
-  return undefined;
-}
-
-/** Convert lon/lat in degrees to XYZ tile at zoom z */
-export function lonLatToTile(lon: number, lat: number, z: number): { x: number; y: number } {
-  const x = Math.floor(((lon + 180) / 360) * (1 << z));
-  const y = Math.floor(
-    (1 -
-      Math.log(Math.tan((lat * Math.PI) / 180) + 1 / Math.cos((lat * Math.PI) / 180)) / Math.PI) /
-      2 *
-      (1 << z)
-  );
-  return { x, y };
-}
-
-/**
- * Retourne le bounding box d'une tuile XYZ en WGS84
- * sous la forme [minLon, minLat, maxLon, maxLat]
- */
-export function tileToBBox(
-  x: number,
-  y: number,
-  z: number
-): [number, number, number, number] {
-  const n = 2 ** z;
-  const lonMin = (x / n) * 360 - 180;
-  const lonMax = ((x + 1) / n) * 360 - 180;
-  const latMin = (Math.atan(Math.sinh(Math.PI * (1 - 2 * (y + 1) / n))) * 180) / Math.PI;
-  const latMax = (Math.atan(Math.sinh(Math.PI * (1 - 2 * y / n))) * 180) / Math.PI;
-  return [lonMin, latMin, lonMax, latMax];
-}
-
-export interface MbtilesReader {
-  /** Nom de couche (source-layer), ex. "rrp_france" */
-  layerName: string;
-  /** Retourne la couche VectorTile d'une tuile (ou null si absente) */
-  getTileLayer: (z: number, x: number, yXYZ: number) => VTL | null;
-  /** Retourne un FeatureCollection GeoJSON (WGS84) de la tuile demandée */
-  getTileGeoJSON: (z: number, x: number, yXYZ: number) => GeoJSON.FeatureCollection | null;
-  /** Métadonnées utiles */
-  meta: { format?: string; minzoom?: number; maxzoom?: number };
-  /** Fermer la DB (libérer la mémoire) */
-  close: () => void;
->>>>>>> 5c886ae8
 }
 
 /** Accès tolérant aux propriétés, car les champs varient selon les livrables */
