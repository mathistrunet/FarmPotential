// Clé d'accès GeoPlateforme facultative : plusieurs couches sont publiques,
// mais VITE_GEO_PORTAIL_API_KEY peut être défini pour accéder aux ressources
// qui le nécessitent.
const GEO_PORTAIL_KEY =
  import.meta.env.VITE_GEO_PORTAIL_API_KEY?.trim() || null;

const withOptionalKey = (baseUrl) => {
  if (!GEO_PORTAIL_KEY) {
    return baseUrl;
  }
  const [url, hash] = baseUrl.split("#");
  const separator = url.includes("?") ? "&" : "?";
  return `${url}${separator}apikey=${encodeURIComponent(
    GEO_PORTAIL_KEY,
  )}${hash ? `#${hash}` : ""}`;
};
const GEO_PORTAIL_SOIL_LAYER =
  import.meta.env.VITE_GEO_PORTAIL_SOIL_LAYER || "SOL.SOL";

export const RASTER_LAYERS = [
  {
    id: "osm_std",
    label: "Fond OpenStreetMap",
    url: "https://tile.openstreetmap.org/{z}/{x}/{y}.png",
    subdomains: null,
    tileSize: 256,
    attribution: "© OpenStreetMap",
    defaultVisible: true,
    defaultOpacity: 1.0,
  },
  {
    id: "opentopo",
    label: "OpenTopoMap",
    url: "https://{s}.tile.opentopomap.org/{z}/{x}/{y}.png",
    subdomains: ["a", "b", "c"],
    tileSize: 256,
    attribution: "© OpenTopoMap",
    defaultVisible: false,
    defaultOpacity: 0.8,
  },

  {
    id: "ign_plan",
    label: "IGN Plan (GeoPlateforme)",
    url: withOptionalKey("https://data.geopf.fr/tiles/PLAN.IGN/{z}/{x}/{y}.png"),
    scheme: "tms",
    tileSize: 256,
    attribution: "© IGN",
    defaultVisible: false,
    defaultOpacity: 1.0,
  },
  {
    id: "ign_satellite",
    label: "IGN Satellite",
    url: withOptionalKey(
      "https://data.geopf.fr/wmts/ORTHOIMAGERY.ORTHOPHOTOS/default/PM/{z}/{x}/{y}.jpeg",
    ),
    subdomains: null,
    tileSize: 256,
    attribution: "© IGN",
    defaultVisible: false,
    defaultOpacity: 1.0,
  },
  {
    id: "fr_soils",
    label: "Types de sols (GisSol / INRAE)",
<<<<<<< HEAD
    url: "https://data.geopf.fr/wmts/INRA.CARTE.SOLS/normal/default/PM/{z}/{y}/{x}.png",
=======
    url: "https://data.geopf.fr/wmts/INRA.CARTE.SOLS/normal/default/PM/{z}/{x}/{y}.png",
>>>>>>> 6bead4ae
    subdomains: null,
    tileSize: 256,
    attribution: "© IGN · © GisSol/INRAE",
    defaultVisible: false,
    defaultOpacity: 0.85,
  },
];<|MERGE_RESOLUTION|>--- conflicted
+++ resolved
@@ -64,11 +64,7 @@
   {
     id: "fr_soils",
     label: "Types de sols (GisSol / INRAE)",
-<<<<<<< HEAD
     url: "https://data.geopf.fr/wmts/INRA.CARTE.SOLS/normal/default/PM/{z}/{y}/{x}.png",
-=======
-    url: "https://data.geopf.fr/wmts/INRA.CARTE.SOLS/normal/default/PM/{z}/{x}/{y}.png",
->>>>>>> 6bead4ae
     subdomains: null,
     tileSize: 256,
     attribution: "© IGN · © GisSol/INRAE",
