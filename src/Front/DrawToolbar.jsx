// src/features/draw/DrawToolbar.jsx
import React, { useCallback, useEffect, useState } from "react";
<<<<<<< HEAD
import { ringAreaM2 } from "../utils/geometry";
=======
>>>>>>> 6863a2bd

/** Petite lib d’icônes inline, légères */
const iconStyle = { width: 18, height: 18, display: "inline-block", verticalAlign: "-3px" };
const IconTarget  = () => <svg viewBox="0 0 24 24" style={iconStyle}><path d="M12 8a4 4 0 104 4h2a6 6 0 11-6-6v2zM11 2h2v4h-2V2zm0 16h2v4h-2v-4zM2 11h4v2H2v-2zm16 0h4v2H18v-2z" fill="currentColor"/></svg>;
const IconPolygon = () => <svg viewBox="0 0 24 24" style={iconStyle}><path d="M5 3l6 2 7 5-3 9H6L3 8 5 3zm1.6 3.1L4.9 8.7l1.9 6.3h7.8l2.3-6.9-5.6-4-4.7 1z" fill="currentColor"/></svg>;
const IconSquare  = () => <svg viewBox="0 0 24 24" style={iconStyle}><rect x="5" y="5" width="14" height="14" fill="currentColor"/></svg>;
const IconTrash   = () => <svg viewBox="0 0 24 24" style={iconStyle}><path d="M6 7h12l-1 13H7L6 7zm3-3h6l1 2H8l1-2z" fill="currentColor"/></svg>;
const IconEdit    = () => <svg viewBox="0 0 24 24" style={iconStyle}><path d="M3 17.25V21h3.75L17.81 9.94l-3.75-3.75L3 17.25zM20.71 7.04a1 1 0 0 0 0-1.41l-2.34-2.34a1 1 0 0 0-1.41 0l-1.83 1.83 3.75 3.75 1.83-1.83z" fill="currentColor"/></svg>;
const IconCheck   = () => <svg viewBox="0 0 24 24" style={iconStyle}><path d="M9 16.2l-3.5-3.5L4 14.2l5 5 11-11-1.4-1.4z" fill="currentColor"/></svg>;

/**
 * Barre d'outils de dessin (autonome)
 * Props:
 * - mapRef, drawRef : refs de la carte et de Mapbox/MapLibre Draw
 * - features, setFeatures : état des parcelles (polygones) + setter
 * - selectFeatureOnMap?: (id, zoom:bool) -> void pour sélectionner un polygone (optionnel)
 * - compact?: boolean (réduit les libellés)
 * - className?: string (optionnel)
 */
export default function DrawToolbar({
  mapRef,
  drawRef,
  features,
  setFeatures,
  selectFeatureOnMap,
  compact = false,
  className
}) {
  const [mode, setMode] = useState("simple_select");

  const btn = {
    display: "inline-flex", alignItems: "center", gap: 8,
    padding: compact ? "6px 8px" : "8px 12px",
    borderRadius: 8, background: "#fff", border: "1px solid #d1d5db",
    cursor: "pointer", fontSize: 14
  };
  const label = (t) => (compact ? null : <span>{t}</span>);

  /** 🔎 Agrandit les "poignées" (sommets/milieux) de Mapbox Draw pour faciliter la sélection */
  const enlargeVertexHitbox = useCallback((radius = 8, strokeWidth = 3) => {
    const map = mapRef?.current;
    if (!map || typeof map.getStyle !== "function") return;
    const style = map.getStyle();
    const layers = style?.layers || [];
    layers.forEach((ly) => {
      const id = ly.id || "";
      // Cible les calques de points de Draw : vertex & midpoint (actifs/inactifs)
      if (/gl-draw.*(vertex|midpoint)/.test(id)) {
        try { map.setPaintProperty(id, "circle-radius", radius); } catch {
          /* ignore errors when updating vertex radius */
        }
        try { map.setPaintProperty(id, "circle-stroke-width", strokeWidth); } catch {
          /* ignore errors when updating vertex stroke */
        }
      }
    });
  }, [mapRef]);

  /** Recentrer la vue sur les features (polygones) existantes */
  function recenterOnFeatures() {
    const map = mapRef?.current;
    if (!map) return;
    if (!features?.length) { alert("Aucune parcelle à recentrer."); return; }
    const all = features.flatMap((f) => f.geometry?.coordinates?.[0] || []);
    if (!all.length) return;
    const lons = all.map((p) => p[0]);
    const lats = all.map((p) => p[1]);
    map.fitBounds(
      [
        [Math.min(...lons), Math.min(...lats)],
        [Math.max(...lons), Math.max(...lats)],
      ],
      { padding: 40 }
    );
  }

  /** Démarrer le mode “dessin de polygone” */
  function startDrawPolygon() {
    const draw = drawRef?.current;
    draw?.changeMode?.("draw_polygon");
  }

  /** Passer en mode édition (déplacement des sommets) sur la sélection courante */
  function startEditSelected() {
    const draw = drawRef?.current;
    const map  = mapRef?.current;
    if (!draw) return;

    // Essaie d’éditer la sélection ; à défaut, la dernière parcelle
    const selIds = (draw.getSelectedIds?.() || (draw.getSelected?.().features || []).map(f => f.id)) || [];
    let id = selIds[0];
    if (!id) {
      const arr = draw.getAll()?.features ?? [];
      id = arr.length ? arr[arr.length - 1].id : null;
    }
    if (!id) { alert("Sélectionne d'abord une parcelle."); return; }

    draw.changeMode("direct_select", { featureId: id });
    // Laisse le temps aux couches Draw d’être (ré)ajoutées, puis agrandit les poignées
    setTimeout(() => enlargeVertexHitbox(9, 4), 0);
    // Optionnel : zoom léger sur la parcelle
    try {
      if (map) {
        const ring = draw.get(id)?.geometry?.coordinates?.[0] || [];
        if (ring.length) {
          const xs = ring.map(p => p[0]), ys = ring.map(p => p[1]);
          map.fitBounds([[Math.min(...xs), Math.min(...ys)], [Math.max(...xs), Math.max(...ys)]], { padding: 60 });
        }
      }
    } catch {
      /* ignore map fitting errors */
    }
  }

  /** Quitter l’édition (retour en sélection simple) */
  function stopEdit() {
    const draw = drawRef?.current;
    if (!draw) return;
    draw.changeMode("simple_select");
  }

  /** Ajouter un carré “exemple” au centre de la carte (utile pour tester) */
  function addSquareAtCenter() {
    const map = mapRef?.current, draw = drawRef?.current;
    if (!map || !draw) return;
    const c = map.getCenter();
    const dx = 0.02, dy = 0.01; // ~ dimensions en degrés (grossières)
    const ring = [
      [c.lng - dx, c.lat - dy],
      [c.lng + dx, c.lat - dy],
      [c.lng + dx, c.lat + dy],
      [c.lng - dx, c.lat + dy],
      [c.lng - dx, c.lat - dy],
    ];
    draw.add({
      type: "Feature",
      properties: {},
      geometry: { type: "Polygon", coordinates: [ring] },
    });

    // Sélectionner la dernière feature et rafraîchir la liste
    const after = draw.getAll();
    const arr = after?.features ?? [];
    const last = arr[arr.length - 1];
    if (last?.id && typeof selectFeatureOnMap === "function") {
      selectFeatureOnMap(last.id, true);
    }
    const polys = arr.filter((f) => f.geometry?.type === "Polygon");
    setFeatures?.(polys);
  }

  /** Supprimer la sélection courante dans Draw */
  function deleteSelection() {
    const draw = drawRef?.current;
    if (!draw) return;
    draw.trash?.();
    // Rafraîchir la liste après suppression
    const arr = draw.getAll()?.features ?? [];
    const polys = arr.filter((f) => f.geometry?.type === "Polygon");
    setFeatures?.(polys);
  }

  /**
   * Sync auto: quand Draw crée / met à jour / supprime, on met à jour la liste.
   * (Les events 'draw.create|update|delete' viennent de map, pas de draw.)
   * On en profite aussi pour écouter le changement de mode pour suivre l’état et
   * agrandir les poignées au moment opportun.
   */
  useEffect(() => {
    const map = mapRef?.current;
    const draw = drawRef?.current;
    if (!map || !draw) return;

    const refreshFromDraw = () => {
      const arr = draw.getAll()?.features ?? [];
      const polys = arr.filter((f) => f.geometry?.type === "Polygon");
      polys.forEach((f) => {
        const ring = f.geometry?.coordinates?.[0];
        if (ring) {
          const ha = ringAreaM2(ring) / 10000;
          f.properties = { ...f.properties, surfaceHa: ha };
        }
      });
      setFeatures?.(polys);
    };

    const onMode = (e) => {
      const m = e?.mode || "simple_select";
      setMode(m);
      // Quand on entre en 'draw_polygon' ou 'direct_select', on booste la hitbox
      if (m === "draw_polygon" || m === "direct_select") {
        // petit délai pour que les calques Draw soient présents
        setTimeout(() => enlargeVertexHitbox(9, 4), 0);
      }
    };

    map.on("draw.create", refreshFromDraw);
    map.on("draw.update", refreshFromDraw);
    map.on("draw.delete", refreshFromDraw);
    map.on("draw.modechange", onMode);

    return () => {
      map.off("draw.create", refreshFromDraw);
      map.off("draw.update", refreshFromDraw);
      map.off("draw.delete", refreshFromDraw);
      map.off("draw.modechange", onMode);
    };
<<<<<<< HEAD
  // eslint-disable-next-line react-hooks/exhaustive-deps
  }, [mapRef?.current, drawRef?.current, setFeatures, enlargeVertexHitbox]);
=======

  // eslint-disable-next-line react-hooks/exhaustive-deps
  }, [mapRef?.current, drawRef?.current, setFeatures, enlargeVertexHitbox]);

>>>>>>> 6863a2bd

  return (
    <div className={className} style={{ display:"flex", alignItems:"center", gap: 10 }}>
      <button onClick={recenterOnFeatures} style={btn} title="Recentrer sur les parcelles">
        <IconTarget /> {label("Recentrer")}
      </button>

      <button onClick={startDrawPolygon} style={btn} title="Dessiner un polygone">
        <IconPolygon /> {label("Polygone")}
      </button>

      <button onClick={startEditSelected} style={btn} title="Rééditer la parcelle sélectionnée">
        <IconEdit /> {label("Rééditer")}
      </button>

      <button onClick={stopEdit} style={btn} title="Terminer l’édition et revenir à la sélection">
        <IconCheck /> {label("Terminer")}
      </button>

      <button onClick={addSquareAtCenter} style={btn} title="Ajouter un carré au centre">
        <IconSquare /> {label("Carré centre")}
      </button>

      <button onClick={deleteSelection} style={btn} title="Supprimer la sélection">
        <IconTrash /> {label("Supprimer")}
      </button>

      {/* Indication légère du mode courant (debug/UX) */}
      {!compact && (
        <span style={{ marginLeft: 6, fontSize: 12, color: "#666" }}>
          Mode : <code>{mode}</code>
        </span>
      )}
    </div>
  );
}<|MERGE_RESOLUTION|>--- conflicted
+++ resolved
@@ -1,9 +1,6 @@
 // src/features/draw/DrawToolbar.jsx
 import React, { useCallback, useEffect, useState } from "react";
-<<<<<<< HEAD
 import { ringAreaM2 } from "../utils/geometry";
-=======
->>>>>>> 6863a2bd
 
 /** Petite lib d’icônes inline, légères */
 const iconStyle = { width: 18, height: 18, display: "inline-block", verticalAlign: "-3px" };
@@ -211,15 +208,9 @@
       map.off("draw.delete", refreshFromDraw);
       map.off("draw.modechange", onMode);
     };
-<<<<<<< HEAD
   // eslint-disable-next-line react-hooks/exhaustive-deps
   }, [mapRef?.current, drawRef?.current, setFeatures, enlargeVertexHitbox]);
-=======
-
-  // eslint-disable-next-line react-hooks/exhaustive-deps
-  }, [mapRef?.current, drawRef?.current, setFeatures, enlargeVertexHitbox]);
-
->>>>>>> 6863a2bd
+
 
   return (
     <div className={className} style={{ display:"flex", alignItems:"center", gap: 10 }}>
